--- conflicted
+++ resolved
@@ -354,7 +354,6 @@
 		})
 	}
 
-<<<<<<< HEAD
 	fn block_header(&self, number: Trailing<BlockNumber>) -> BoxFuture<Option<RichHeader>, Error> {
 		use ethcore::encoded;
 
@@ -387,9 +386,9 @@
 		};
 
 		self.fetcher().header(number.0.into()).map(move |encoded| encoded.map(from_encoded)).boxed()
-=======
+	}
+
 	fn ipfs_cid(&self, content: Bytes) -> Result<String, Error> {
 		ipfs::cid(content)
->>>>>>> a2bec1ed
 	}
 }