[package]
description = "Ethcore jsonrpc"
name = "ethcore-rpc"
version = "1.7.0"
license = "GPL-3.0"
authors = ["Parity Technologies <admin@parity.io>"]

[lib]

[dependencies]
futures = "0.1"
log = "0.3"
order-stat = "0.1"
rustc-serialize = "0.3"
semver = "0.5"
serde = "0.9"
serde_derive = "0.9"
serde_json = "0.9"
time = "0.1"
transient-hashmap = "0.1"
<<<<<<< HEAD

jsonrpc-core = { git = "https://github.com/ethcore/jsonrpc.git" }
jsonrpc-http-server = { git = "https://github.com/ethcore/jsonrpc.git" }
jsonrpc-ipc-server = { git = "https://github.com/ethcore/jsonrpc.git" }
jsonrpc-macros = { git = "https://github.com/ethcore/jsonrpc.git" }

=======
order-stat = "0.1"
jsonrpc-core = { git = "https://github.com/ethcore/jsonrpc.git", branch = "parity-1.6" }
jsonrpc-http-server = { git = "https://github.com/ethcore/jsonrpc.git", branch = "parity-1.6" }
jsonrpc-ipc-server = { git = "https://github.com/ethcore/jsonrpc.git", branch = "parity-1.6" }
jsonrpc-macros = { git = "https://github.com/ethcore/jsonrpc.git", branch = "parity-1.6" }
>>>>>>> 29bed6ff
ethcore-io = { path = "../util/io" }
ethcore-ipc = { path = "../ipc/rpc" }
ethcore-util = { path = "../util" }
ethcore = { path = "../ethcore" }
ethcrypto = { path = "../ethcrypto" }
ethkey = { path = "../ethkey" }
ethstore = { path = "../ethstore" }
ethash = { path = "../ethash" }
ethsync = { path = "../sync" }
ethjson = { path = "../json" }
ethcore-devtools = { path = "../devtools" }
ethcore-light = { path = "../ethcore/light" }
parity-updater = { path = "../updater" }
parity-reactor = { path = "../util/reactor" }
rlp = { path = "../util/rlp" }
fetch = { path = "../util/fetch" }
stats = { path = "../util/stats" }

clippy = { version = "0.0.103", optional = true}

[features]
dev = ["clippy", "ethcore/dev", "ethcore-util/dev", "ethsync/dev"]<|MERGE_RESOLUTION|>--- conflicted
+++ resolved
@@ -18,20 +18,12 @@
 serde_json = "0.9"
 time = "0.1"
 transient-hashmap = "0.1"
-<<<<<<< HEAD
 
-jsonrpc-core = { git = "https://github.com/ethcore/jsonrpc.git" }
-jsonrpc-http-server = { git = "https://github.com/ethcore/jsonrpc.git" }
-jsonrpc-ipc-server = { git = "https://github.com/ethcore/jsonrpc.git" }
-jsonrpc-macros = { git = "https://github.com/ethcore/jsonrpc.git" }
+jsonrpc-core = { git = "https://github.com/ethcore/jsonrpc.git", branch = "master" }
+jsonrpc-http-server = { git = "https://github.com/ethcore/jsonrpc.git", branch = "master" }
+jsonrpc-ipc-server = { git = "https://github.com/ethcore/jsonrpc.git", branch = "master" }
+jsonrpc-macros = { git = "https://github.com/ethcore/jsonrpc.git", branch = "master" }
 
-=======
-order-stat = "0.1"
-jsonrpc-core = { git = "https://github.com/ethcore/jsonrpc.git", branch = "parity-1.6" }
-jsonrpc-http-server = { git = "https://github.com/ethcore/jsonrpc.git", branch = "parity-1.6" }
-jsonrpc-ipc-server = { git = "https://github.com/ethcore/jsonrpc.git", branch = "parity-1.6" }
-jsonrpc-macros = { git = "https://github.com/ethcore/jsonrpc.git", branch = "parity-1.6" }
->>>>>>> 29bed6ff
 ethcore-io = { path = "../util/io" }
 ethcore-ipc = { path = "../ipc/rpc" }
 ethcore-util = { path = "../util" }
